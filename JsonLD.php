--- conflicted
+++ resolved
@@ -174,28 +174,15 @@
 
         $processor->expand($input, $activectx, null, false, $debug);
 
-<<<<<<< HEAD
         if (false === $debug) {
             // optimize away default graph (@graph as the only property at the top-level object)
-            if (is_object($input) && property_exists($input, '@graph') &&
-                (1 == count(get_object_vars($input))))
-            {
+            if (is_object($input) && property_exists($input, '@graph') && (1 === count(get_object_vars($input)))) {
                 $input = $input->{'@graph'};
             }
 
-            if (false === is_array($input))
-            {
-                $input = array($input);
-            }
-=======
-        // optimize away default graph (@graph as the only property at the top-level object)
-        if (is_object($input) && property_exists($input, '@graph') && (1 === count(get_object_vars($input)))) {
-            $input = $input->{'@graph'};
-        }
-
-        if (false === is_array($input)) {
-            $input = (null === $input) ? array() : array($input);
->>>>>>> e61a9c21
+            if (false === is_array($input)) {
+                $input = (null === $input) ? array() : array($input);
+            }
         }
 
         return $input;
